--- conflicted
+++ resolved
@@ -195,20 +195,12 @@
                 )
             )
         )
-<<<<<<< HEAD
-        data_predict_dict = predict_func(X, mu0, Sigma0, control_x, control_z)
-        if return_as_dict:
-            return data_predict_dict
-        else:
-            data_prediction_densities = []
-=======
         data_predict_dict, latent_predict_dict = predict_func(X, mu0, Sigma0, control_x, control_z)
         if return_as_dict:
             return data_predict_dict, latent_predict_dict
         else:
             data_prediction_densities = []
             latent_prediction_densities = []
->>>>>>> d487e3fb
             num_batches = X.shape[0]
             for ibatch in range(num_batches):
                 batch_density = pdf.GaussianPDF(
@@ -218,12 +210,6 @@
                     ln_det_Sigma=data_predict_dict["ln_det_Sigma"][ibatch],
                 )
                 data_prediction_densities.append(batch_density)
-<<<<<<< HEAD
-            if num_batches == 1:
-                return data_prediction_densities[0]
-            else:
-                return data_prediction_densities
-=======
                 latent_density = pdf.GaussianPDF(
                     Sigma=latent_predict_dict["Sigma"][ibatch],
                     mu=latent_predict_dict["mu"][ibatch],
@@ -235,7 +221,6 @@
                 return {'x': data_prediction_densities[0], 'z': latent_prediction_densities[0]}
             else:
                 return {'x': data_prediction_densities, 'z': latent_prediction_densities}
->>>>>>> d487e3fb
 
     def _predict(
         self,
